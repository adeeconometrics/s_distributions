--- conflicted
+++ resolved
@@ -1,266 +1,258 @@
-try:
-    from scipy.special import erfinv as _erfinv
-    from scipy.integrate import quad as _quad
-    import numpy as _np
-    from math import sqrt as _sqrt, exp as _exp, pi as _pi, log as _log
-    from typing import Union, Tuple, List
-    from abc import ABC, abstractmethod
-except Exception as e:
-    print(f"some modules are missing {e}")
-
-class Base(ABC):
-    def __init__(self):
-        if type(self) is Base:
-            raise TypeError('Continuous Univariate Base class cannot be instantiated.')
-
-    def logpdf(self, x: Union[List[float], _np.ndarray] = None) -> Union[float, _np.ndarray]:
-        """
-        Args:
-
-            x (List[float], numpy.ndarray): random variable or list of random variables
-
-        Returns:
-            logpdf of Beta prime distribution.
-        """
-
-        if x is not None:
-            if not (isinstance(x, _np.ndarray)) and issubclass(x, List):
-                raise TypeError(f'parameter x only accepts List types or numpy.ndarray')
-            else:
-                return _np.log(self.pdf(x))
-        return _log(self.pdf())
-
-    def logcdf(self, x: Union[List[float], _np.ndarray] = None) -> Union[float, _np.ndarray]:
-        """
-        Args:
-
-            x (List[float], numpy.ndarray): random variable or list of random variables
-
-        Returns:
-            logcdf of Beta prime distribution.
-        """
-
-        if x is not None:
-            if not (isinstance(x, _np.ndarray)) and issubclass(x, List):
-                raise TypeError(f'parameter x only accepts List types or numpy.ndarray')
-            else:
-                return _np.log(self.cdf(x))
-        return _log(self.cdf())
-
-    # test for performance consideration 
-    # concrete class should not ask for random variable as ctor parameter
-    @classmethod
-    def likelihood(cls, theta:Union[List[Tuple], Tuple], 
-                        x:Union[List[float], float]) -> Union[float, List[float]]:
-        """
-        Generic method for log likelihood.
-        
-        Args:
-            theta (Union[List[Tuple], Tuple]): population parameter 
-            x (Union[List[float], float]): data
-
-        Returns:
-            log-likelihood of a probability distribution given a data defined in x.
-        """
-
-        if not (isinstance(theta, (Tuple, List)) and isinstance(x, (List, float))):
-            raise TypeError('invalid type parameters')
-
-        if isinstance(theta, Tuple):
-            if type(x) is float:
-                return cls(*theta).pdf(x)
-            return _np.prod(cls(*theta).pdf(x))
-
-        if isinstance(theta, List):
-            if type(x) is float:
-                return [cls(*_theta).pdf(x) for _theta in theta]
-            return [_np.prod(cls(*_theta).pdf(x)) for _theta in theta]
-
-    @classmethod
-    def log_likelihood(cls, theta:Union[List[Tuple], Tuple], 
-                        x:Union[List[float], float]) -> Union[float, List[float]]:
-        
-        """
-        Generic method for log likelihood.
-        
-        Args:
-            theta (Union[List[Tuple], Tuple]): population parameter 
-            x (Union[List[float], float]): data
-
-        Returns:
-            log-likelihood of a probability distribution given a data defined in x.
-        """
-
-        if not (isinstance(theta, (Tuple, List)) and isinstance(x, (List, float))):
-            raise TypeError('invalid type parameters')
-        
-        if isinstance(theta, Tuple):
-            if type(x) is float:
-                return _log(cls(*theta).pdf(x))
-            return _np.log(cls(*theta).pdf(x)).sum()
-
-        if isinstance(theta, List):
-            if type(x) is float:
-                return [_log(cls(*_theta).pdf(x)) for _theta in theta]
-            return [_np.log(cls(*_theta).pdf(x)).sum() for _theta in theta]
-
-    def mle(self):
-        """
-        Default implementation of Maximum Likelihood Estimator.
-        Raise NotImplementedError.
-        """
-        raise NotImplementedError('Maximum likelihood Estimator is not implemented.')
-
-    @abstractmethod
-    def pdf(self): # guarantee that all concrete class will have a defined pdf
-        pass
-
-    @abstractmethod
-    def cdf(self): # guarantee that all concrete class will have a defined cdf
-        pass
-
-    def pvalue(self):
-        """
-        Default implementation of p-value.
-        Returns NotImplemented.
-        """
-        return NotImplemented
-
-<<<<<<< HEAD
-    def confidence_interval(self):
-=======
-    def confidence_interval(self): # staged for removing
->>>>>>> 66ad630c
-        """
-        Default implementation of confidence interval.
-        Returns NotImplemented.
-        """
-        return NotImplemented
-
-    def rvs(self):  # MH algorithm
-        """
-        returns random variate samples default NotImplemented
-        """
-        return "currently unsupported"
-
-    def mean(self):
-        """
-        Default implementation of the mean.
-        Returns NotImplemented.
-        """
-        return NotImplemented
-
-    def median(self):
-        """
-        Default implementation of the median.
-        Returns NotImplemented.
-        """
-        return NotImplemented
-
-    def mode(self):
-        """
-        Default implementation of the mode.
-        Returns NotImplemented.
-        """
-        return NotImplemented
-
-    def var(self):
-        """
-        Default implementation of the variance.
-        Returns NotImplemented.
-        """
-        return NotImplemented
-
-<<<<<<< HEAD
-    def std(self):
-=======
-    def std(self): # make this generic
->>>>>>> 66ad630c
-        """
-        Default implementation of the standard deviation.
-        Returns NotImplemented.
-        """
-        return NotImplemented
-
-    def skewness(self):
-        """
-        Default implementation of skewness.
-        Returns NotImplemented.
-        """
-        return NotImplemented
-
-    def kurtosis(self):
-        """
-        Default implementation of kurtosis.
-        Returns NotImplemented.
-        """
-        return NotImplemented
-
-    def entropy(self):
-        """
-        Default implementation of entropy.
-        Returns NotImplemented.
-        """
-        return NotImplemented
-
-    # special functions for ϕ(x), and Φ(x) functions
-    @staticmethod
-    def stdnorm_pdf(x:float) -> float:
-        """
-        Generic method for standard normal pdf.
-
-        Args: x(float)
-        Return: float
-        """
-        return _exp(-pow(x, 2)/2) / _sqrt(2*_pi)
-
-    @staticmethod
-    def stdnorm_cdf(x:float) -> float:
-        """
-        Generic method for standard normal cdf.
-
-        Args: x(float)
-        Return: float
-        """
-        return _quad(self.stdnorm_pdf, -_np.inf, x)[0]
-
-    @staticmethod
-    def stdnorm_cdf_inv(x:float, p:float, mean:float = 0.0, std:float = 1.0) -> float:
-        """
-        quantile function of the normal cdf. Note that p can only have values between (0,1).
-        `stdnorm_cdf_int` defaults to standard normal but can be expressed more generally.
-        """
-        return mean + std*_sqrt(2)*_erfinv(2*p-1)
-
-
-class Infinite(Base):
-    """
-    Description:
-        Base class for probability tags.
-    """
-
-    def __init__(self):
-        if type(self) is Infinite:
-            raise TypeError('base class cannot be instantiated.')
-
-
-class SemiInfinite(Base):
-    """
-    Description:
-        Base class for probability tags.
-    """
-
-    def __init__(self):
-        if type(self) is SemiInfinite:
-            raise TypeError('base class cannot be instantiated.')
-
-
-class BoundedInterval(Base):
-    """
-    Description:
-        Base class for probability tags.
-    """
-
-    def __init__(self):
-        if type(self) is BoundedInterval:
-            raise TypeError('base class cannot be instantiated.')
+try:
+    from scipy.special import erfinv as _erfinv
+    from scipy.integrate import quad as _quad
+    import numpy as _np
+    from math import sqrt as _sqrt, exp as _exp, pi as _pi, log as _log
+    from typing import Union, Tuple, List
+    from abc import ABC, abstractmethod
+except Exception as e:
+    print(f"some modules are missing {e}")
+
+class Base(ABC):
+    def __init__(self):
+        if type(self) is Base:
+            raise TypeError('Continuous Univariate Base class cannot be instantiated.')
+
+    def logpdf(self, x: Union[List[float], _np.ndarray] = None) -> Union[float, _np.ndarray]:
+        """
+        Args:
+
+            x (List[float], numpy.ndarray): random variable or list of random variables
+
+        Returns:
+            logpdf of Beta prime distribution.
+        """
+
+        if x is not None:
+            if not (isinstance(x, _np.ndarray)) and issubclass(x, List):
+                raise TypeError(f'parameter x only accepts List types or numpy.ndarray')
+            else:
+                return _np.log(self.pdf(x))
+        return _log(self.pdf())
+
+    def logcdf(self, x: Union[List[float], _np.ndarray] = None) -> Union[float, _np.ndarray]:
+        """
+        Args:
+
+            x (List[float], numpy.ndarray): random variable or list of random variables
+
+        Returns:
+            logcdf of Beta prime distribution.
+        """
+
+        if x is not None:
+            if not (isinstance(x, _np.ndarray)) and issubclass(x, List):
+                raise TypeError(f'parameter x only accepts List types or numpy.ndarray')
+            else:
+                return _np.log(self.cdf(x))
+        return _log(self.cdf())
+
+    # test for performance consideration 
+    # concrete class should not ask for random variable as ctor parameter
+    @classmethod
+    def likelihood(cls, theta:Union[List[Tuple], Tuple], 
+                        x:Union[List[float], float]) -> Union[float, List[float]]:
+        """
+        Generic method for log likelihood.
+        
+        Args:
+            theta (Union[List[Tuple], Tuple]): population parameter 
+            x (Union[List[float], float]): data
+
+        Returns:
+            log-likelihood of a probability distribution given a data defined in x.
+        """
+
+        if not (isinstance(theta, (Tuple, List)) and isinstance(x, (List, float))):
+            raise TypeError('invalid type parameters')
+
+        if isinstance(theta, Tuple):
+            if type(x) is float:
+                return cls(*theta).pdf(x)
+            return _np.prod(cls(*theta).pdf(x))
+
+        if isinstance(theta, List):
+            if type(x) is float:
+                return [cls(*_theta).pdf(x) for _theta in theta]
+            return [_np.prod(cls(*_theta).pdf(x)) for _theta in theta]
+
+    @classmethod
+    def log_likelihood(cls, theta:Union[List[Tuple], Tuple], 
+                        x:Union[List[float], float]) -> Union[float, List[float]]:
+        
+        """
+        Generic method for log likelihood.
+        
+        Args:
+            theta (Union[List[Tuple], Tuple]): population parameter 
+            x (Union[List[float], float]): data
+
+        Returns:
+            log-likelihood of a probability distribution given a data defined in x.
+        """
+
+        if not (isinstance(theta, (Tuple, List)) and isinstance(x, (List, float))):
+            raise TypeError('invalid type parameters')
+        
+        if isinstance(theta, Tuple):
+            if type(x) is float:
+                return _log(cls(*theta).pdf(x))
+            return _np.log(cls(*theta).pdf(x)).sum()
+
+        if isinstance(theta, List):
+            if type(x) is float:
+                return [_log(cls(*_theta).pdf(x)) for _theta in theta]
+            return [_np.log(cls(*_theta).pdf(x)).sum() for _theta in theta]
+
+    def mle(self):
+        """
+        Default implementation of Maximum Likelihood Estimator.
+        Raise NotImplementedError.
+        """
+        raise NotImplementedError('Maximum likelihood Estimator is not implemented.')
+
+    @abstractmethod
+    def pdf(self): # guarantee that all concrete class will have a defined pdf
+        pass
+
+    @abstractmethod
+    def cdf(self): # guarantee that all concrete class will have a defined cdf
+        pass
+
+    def pvalue(self):
+        """
+        Default implementation of p-value.
+        Returns NotImplemented.
+        """
+        return NotImplemented
+
+    def confidence_interval(self): # staged for removing
+        """
+        Default implementation of confidence interval.
+        Returns NotImplemented.
+        """
+        return NotImplemented
+
+    def rvs(self):  # MH algorithm
+        """
+        returns random variate samples default NotImplemented
+        """
+        return "currently unsupported"
+
+    def mean(self):
+        """
+        Default implementation of the mean.
+        Returns NotImplemented.
+        """
+        return NotImplemented
+
+    def median(self):
+        """
+        Default implementation of the median.
+        Returns NotImplemented.
+        """
+        return NotImplemented
+
+    def mode(self):
+        """
+        Default implementation of the mode.
+        Returns NotImplemented.
+        """
+        return NotImplemented
+
+    def var(self):
+        """
+        Default implementation of the variance.
+        Returns NotImplemented.
+        """
+        return NotImplemented
+
+    def std(self): # make this generic
+        """
+        Default implementation of the standard deviation.
+        Returns NotImplemented.
+        """
+        return NotImplemented
+
+    def skewness(self):
+        """
+        Default implementation of skewness.
+        Returns NotImplemented.
+        """
+        return NotImplemented
+
+    def kurtosis(self):
+        """
+        Default implementation of kurtosis.
+        Returns NotImplemented.
+        """
+        return NotImplemented
+
+    def entropy(self):
+        """
+        Default implementation of entropy.
+        Returns NotImplemented.
+        """
+        return NotImplemented
+
+    # special functions for ϕ(x), and Φ(x) functions
+    @staticmethod
+    def stdnorm_pdf(x:float) -> float:
+        """
+        Generic method for standard normal pdf.
+
+        Args: x(float)
+        Return: float
+        """
+        return _exp(-pow(x, 2)/2) / _sqrt(2*_pi)
+
+    @staticmethod
+    def stdnorm_cdf(x:float) -> float:
+        """
+        Generic method for standard normal cdf.
+
+        Args: x(float)
+        Return: float
+        """
+        return _quad(self.stdnorm_pdf, -_np.inf, x)[0]
+
+    @staticmethod
+    def stdnorm_cdf_inv(x:float, p:float, mean:float = 0.0, std:float = 1.0) -> float:
+        """
+        quantile function of the normal cdf. Note that p can only have values between (0,1).
+        `stdnorm_cdf_int` defaults to standard normal but can be expressed more generally.
+        """
+        return mean + std*_sqrt(2)*_erfinv(2*p-1)
+
+
+class Infinite(Base):
+    """
+    Description:
+        Base class for probability tags.
+    """
+
+    def __init__(self):
+        if type(self) is Infinite:
+            raise TypeError('base class cannot be instantiated.')
+
+
+class SemiInfinite(Base):
+    """
+    Description:
+        Base class for probability tags.
+    """
+
+    def __init__(self):
+        if type(self) is SemiInfinite:
+            raise TypeError('base class cannot be instantiated.')
+
+
+class BoundedInterval(Base):
+    """
+    Description:
+        Base class for probability tags.
+    """
+
+    def __init__(self):
+        if type(self) is BoundedInterval:
+            raise TypeError('base class cannot be instantiated.')